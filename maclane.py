--- conflicted
+++ resolved
@@ -1064,13 +1064,9 @@
     if keyval==Infinity:
       self._denom = base_unif_val.denominator()
       self._relative_denom = t = ZZ(1)
-<<<<<<< HEAD
       self._relative_denom_inv = ZZ(1)
-      self._relative_numer = Infinity
-      self._relative_numer_inv = ZZ(0)
-=======
       self._absolute_numer = Infinity
->>>>>>> fc05b8ee
+      self._absolute_numer_inv = ZZ(0)
       self._uniformizer_val = base_unif_val
     else:
       self._denom = denom = LCM(keyval.denominator(),base_unif_val.denominator())
@@ -1761,22 +1757,13 @@
 
 
     """
-<<<<<<< HEAD
     h,_,_,v = self.graded_reduction(H)
-=======
-    v = self.valuation(H)
->>>>>>> fc05b8ee
     if v<0:
       raise ValueError('cannot reduce element of negative valuation')
     if v>0:
       return self._residue_ring(0)
-<<<<<<< HEAD
     return h
 
-=======
-    h,_,_,_ = self.graded_reduction(H)
-    return h
->>>>>>> fc05b8ee
 
   ###########################  InductiveValuation  #############################
 
@@ -1820,12 +1807,8 @@
       3
 
     """
-<<<<<<< HEAD
-    return self.graded_reduction_lift(h,0,0)
-=======
     return self.graded_reduction_lift(h,i=0,j=0)
 
->>>>>>> fc05b8ee
 
   ###########################  InductiveValuation  #############################
 
@@ -2201,17 +2184,10 @@
 
     OUTPUT:
 
-<<<<<<< HEAD
-    - a triple ``f,i,j`` representing `(s')^i (t')^j f((s')^{d'}/(t')^{n'})`, a
-      lift of `c t^m` in the previous graded residue ring `k'[s',t',1/t']`.
-      Here `n',d'` are the relative numerator and denominator of the previous
-      stage, and
-=======
     - a triple ``f,i,j`` representing `(t')^i (u')^j f(y')`, a lift of `c/,t^m`
       in the previous graded residue ring `k'[t',u',1/u']`.  Here y' = (s')^{d'}/(t')^{n'}
       where `n',d'` are the absolute numerator and relative denominator of the previous stage,
       and
->>>>>>> fc05b8ee
 
       * ``f`` is an element of self.prev().residue_ring()
 
@@ -2419,27 +2395,15 @@
     - a polynomial F(x) in self.polring().
 
     """
-<<<<<<< HEAD
-    resring = self._residue_ring
-    polring = self._polring
-    f = resring(f)
-    if self._keyval == Infinity:
-      if self.is_stage_zero():
-        return polring(self._base_lift(f))
-      f0,i,j = self.graded_map_lift(f,0) # i and j should both be
-      assert i == j == 0
-      return self.prev().graded_reduction_lift(f0,0,0)
-
-=======
     if (i is None or j is None) and v is not None:
       if not self.value_group_contains(v):
         raise ValueError('Specified value is not in value group')
 
     stage_zero = self.is_stage_zero()
->>>>>>> fc05b8ee
 
     D = self._denom
     prev = self.prev()
+    polring = self._polring
 
     if self._keyval == Infinity:
       if i is None and i != 0:
@@ -2456,7 +2420,7 @@
       else:
         f0,i0,j0 = self.graded_map_lift(f,j)
         F = prev.graded_reduction_lift(f0,i0,j0)
-      return F
+      return polring(F)
 
     N = self._absolute_numer
     r = self._relative_denom
